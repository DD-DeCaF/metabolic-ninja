--- conflicted
+++ resolved
@@ -15,13 +15,9 @@
 
 """Implement RESTful API endpoints using resources."""
 
-<<<<<<< HEAD
 import requests
+from cameo import models
 from flask import g
-=======
-from cameo import models
-from celery.result import AsyncResult
->>>>>>> d48c518e
 from flask_apispec import MethodResource, use_kwargs
 from flask_apispec.extension import FlaskApiSpec
 from sqlalchemy.orm.exc import NoResultFound
@@ -99,7 +95,6 @@
 
 
 class PredictionJobResource(MethodResource):
-<<<<<<< HEAD
 
     def get(self, job_id):
         try:
@@ -111,16 +106,6 @@
             ).one()
         except NoResultFound:
             return {'error': f"Cannot find any model with id {job_id}"}, 404
-=======
-    def get(self, task_id):
-        result = AsyncResult(id=task_id, app=celery_app)
-        if not result.ready():
-            return {
-                'id': result.id,
-                'state': result.state,
-                'info': result.info,
-            }, 202
->>>>>>> d48c518e
         else:
             if job.is_complete():
                 status = 200
@@ -147,11 +132,6 @@
         docs.register(resource, endpoint=resource.__name__)
 
     docs = FlaskApiSpec(app)
-<<<<<<< HEAD
     register('/predictions', PredictionJobsResource)
     register('/predictions/<string:job_id>', PredictionJobResource)
-=======
-    register('/predict', PredictionJobsResource)
-    register('/predict/<string:task_id>', PredictionJobResource)
-    register('/products', ProductsResource)
->>>>>>> d48c518e
+    register('/products', ProductsResource) 