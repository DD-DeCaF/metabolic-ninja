version: "3.1"
services:
  web:
    build:
      context: .
      dockerfile: Dockerfile
    image: gcr.io/dd-decaf-cfbf6/metabolic-ninja:${IMAGE_TAG:-latest}
    depends_on:
    - rabbitmq
    - postgres
    networks:
      default:
      DD-DeCaF:
        aliases:
        - metabolic-ninja
    ports:
    - "${API_PORT:-8000}:8000"
    volumes:
    - ".:/app"
    environment:
    - ENVIRONMENT=${ENVIRONMENT:-development}
    - FLASK_APP=src/metabolic_ninja/wsgi.py
    - SCRIPT_NAME=${SCRIPT_NAME}
    - ALLOWED_ORIGINS=${ALLOWED_ORIGINS:-http://localhost:4200}
    - SENTRY_DSN=${SENTRY_DSN}
<<<<<<< HEAD
    - REDIS_HOST=${REDIS_HOST:-redis:6379}
    - MODEL_STORAGE_API=${MODEL_STORAGE_API:-https://api-staging.dd-decaf.eu/model-storage}
=======
    - RABBITMQ_HOST=${RABBITMQ_HOST:-rabbitmq}
    - MODEL_STORAGE_API=${MODEL_STORAGE_API:-https://api-staging.dd-decaf.eu/mstorage}
>>>>>>> a0182c87
    - POSTGRES_HOST=${POSTGRES_HOST:-postgres}
    - POSTGRES_PORT=${POSTGRES_PORT:-5432}
    - POSTGRES_DB_NAME=${POSTGRES_DB_NAME:-metabolic_ninja}
    - POSTGRES_USERNAME=${POSTGRES_USERNAME:-postgres}
    - POSTGRES_PASS=${POSTGRES_PASS}
    - IAM_API=${IAM_API:-https://api-staging.dd-decaf.eu/iam}
    - WAREHOUSE_API=${WAREHOUSE_API:-https://api-staging.dd-decaf.eu/warehouse}
    command: gunicorn -c gunicorn.py metabolic_ninja.wsgi:app

  worker:
    image: gcr.io/dd-decaf-cfbf6/metabolic-ninja:${IMAGE_TAG:-latest}
    depends_on:
    - rabbitmq
    networks:
      default:
      DD-DeCaF:
        aliases:
        - metabolic-ninja-worker
    volumes:
    - ".:/app"
    environment:
    - SENTRY_DSN=${SENTRY_DSN}
    - RABBITMQ_HOST=${RABBITMQ_HOST:-rabbitmq}
    - POSTGRES_HOST=${POSTGRES_HOST:-postgres}
    - POSTGRES_PORT=${POSTGRES_PORT:-5432}
    - POSTGRES_DB_NAME=${POSTGRES_DB_NAME:-metabolic_ninja}
    - POSTGRES_USERNAME=${POSTGRES_USERNAME:-postgres}
    - POSTGRES_PASS=${POSTGRES_PASS}
    - SENDGRID_API_KEY=${SENDGRID_API_KEY}
    command: python -m metabolic_ninja.worker.main
    restart: on-failure

  rabbitmq:
    image: rabbitmq:3.7
    ports:
    - "${RABBITMQ_PORT:-6379}:6379"
    networks:
    - default

  postgres:
    image: postgres:9.6-alpine
    volumes:
      - /var/lib/postgresql/data
    networks:
    - default
    ports:
    - "${POSTGRES_PORT:-5432}:5432"

# Additional services that the `web` service `depends_on` should usually only
# be on the default network and not exposed on the general network, i.e.,
# networks:
#   - default

networks:
  DD-DeCaF:
    external: true<|MERGE_RESOLUTION|>--- conflicted
+++ resolved
@@ -23,13 +23,8 @@
     - SCRIPT_NAME=${SCRIPT_NAME}
     - ALLOWED_ORIGINS=${ALLOWED_ORIGINS:-http://localhost:4200}
     - SENTRY_DSN=${SENTRY_DSN}
-<<<<<<< HEAD
-    - REDIS_HOST=${REDIS_HOST:-redis:6379}
+    - RABBITMQ_HOST=${RABBITMQ_HOST:-rabbitmq}
     - MODEL_STORAGE_API=${MODEL_STORAGE_API:-https://api-staging.dd-decaf.eu/model-storage}
-=======
-    - RABBITMQ_HOST=${RABBITMQ_HOST:-rabbitmq}
-    - MODEL_STORAGE_API=${MODEL_STORAGE_API:-https://api-staging.dd-decaf.eu/mstorage}
->>>>>>> a0182c87
     - POSTGRES_HOST=${POSTGRES_HOST:-postgres}
     - POSTGRES_PORT=${POSTGRES_PORT:-5432}
     - POSTGRES_DB_NAME=${POSTGRES_DB_NAME:-metabolic_ninja}
